--- conflicted
+++ resolved
@@ -28,11 +28,7 @@
 const struct spdk_nvmf_transport_ops spdk_nvmf_transport_rdma;
 
 #ifdef LANTENCY_LOG
-<<<<<<< HEAD
-static uint64_t num = 0;
-=======
 static uint32_t num = 0;
->>>>>>> aa68f23c
 #endif
 
 /*
@@ -213,11 +209,7 @@
 struct spdk_nvmf_rdma_recv {
 	struct ibv_recv_wr			wr;
 	#ifdef LANTENCY_LOG
-<<<<<<< HEAD
-	uint64_t io_id;
-=======
 	uint32_t io_id;
->>>>>>> aa68f23c
 	#endif
 	struct ibv_sge				sgl[NVMF_DEFAULT_RX_SGE];
 
@@ -240,11 +232,7 @@
 struct spdk_nvmf_rdma_request {
 	struct spdk_nvmf_request		req;
 	#ifdef LANTENCY_LOG
-<<<<<<< HEAD
-	uint64_t io_id;
-=======
 	uint32_t io_id;
->>>>>>> aa68f23c
 	struct timespec start_time;
 	#endif
 
